import logging
import os
import shutil
from pathlib import Path
from typing import Any

from git import Repo
from rich.progress import (
    BarColumn,
    Progress,
    SpinnerColumn,
    TaskProgressColumn,
    TextColumn,
)
from ruamel.yaml import YAML

logger = logging.getLogger("main")


class GithubRepoWrapper:
    """
    This class is a wrapper for interacting with a GitHub repository.

    It initializes with a repository URL, a directory to clone the repository into,
    and a solution name. Upon initialization, it sets up a logger, clones the repository
    into the specified directory, and creates a safe, pure instance of the YAML class
    with specific configuration.

    Attributes:
        repo_url (str): The URL of the GitHub repository.
        clone_dir (str): The directory to clone the repository into.
        solution (str): The name of the solution.
        logger (logging.Logger): A logger instance.
        yaml (ruamel.yaml.YAML): A YAML instance.

    Methods:
        _clone_repo: Clones the GitHub repository into the specified directory.
        get_definitions: Inspects YAML files in the repository, extracts endpoint information,
                         and saves it to a new YAML file.
    """

    def __init__(self, repo_url: str, clone_dir: str | Path, solution: str) -> None:
        self.repo_url = repo_url
        self.clone_dir = str(clone_dir)
        self.solution = solution
        self.logger = logging.getLogger(__name__)
        self.logger.debug("Initializing GithubRepoWrapper")
        self._clone_repo()

        self.yaml = YAML()
        self.yaml.default_flow_style = False  # Use block style
        self.yaml.indent(sequence=2)

    def _clone_repo(self) -> None:
        # Check if the directory exists and is not empty
        clone_path = Path(self.clone_dir)
        if clone_path.exists() and any(clone_path.iterdir()):
            self.logger.debug("Directory exists and is not empty. Deleting directory.")
            # Delete the directory and its contents
            shutil.rmtree(self.clone_dir)

        # Log a message before cloning the repository
        self.logger.info(
            "Cloning repository from %s to %s", self.repo_url, self.clone_dir
        )

        # Clone the repository
        Repo.clone_from(self.repo_url, self.clone_dir)
        self.logger.info(
            "Successfully cloned repository from %s to %s",
            self.repo_url,
            self.clone_dir,
        )

    def get_definitions(self) -> list[dict[str, Any]]:
        """
        This method inspects YAML files in a specific directory, extracts endpoint information,
        and saves it to a new YAML file. It specifically looks for files ending with '.yaml'
        and keys named 'rest_endpoint' in the file content.

        For files named 'feature_device_template.yaml', it appends a dictionary with a specific
        endpoint format to the endpoints_list list. For other files, it appends a dictionary
        with the 'rest_endpoint' value from the file content.

        If the method encounters a directory named 'feature_templates', it appends a specific
        endpoint format to the endpoints list and a corresponding dictionary to the endpoints_list list.

        After traversing all files and directories, it processes the endpoints_list and deletes
        the cloned repository.

        Returns:
            list[dict[str, Any]]: List of endpoint definitions with name and endpoint keys.
        """
        definitions_dir = Path(self.clone_dir) / "gen" / "definitions"
        self.logger.info("Inspecting YAML files in %s", definitions_dir)
        endpoints = []
        endpoints_list = []

        for root, _, files in os.walk(definitions_dir):
            # Iterate over all endpoints
            with Progress(
                SpinnerColumn(),
                TextColumn("[progress.description]{task.description}"),
                BarColumn(),
                TaskProgressColumn(),
                console=None,
            ) as progress:
                task = progress.add_task(
                    "Processing terraform provider definitions", total=len(files)
                )
                for file in files:
                    progress.advance(task)
                    # Exclude *_update_rank used in ISE from inspecting
                    if file.endswith(".yaml") and not file.endswith("update_rank.yaml"):
                        with (Path(root) / file).open(encoding="utf-8") as f:
                            data = self.yaml.load(f)
                            if data.get("no_read") is not None and data.get("no_read"):
                                continue
<<<<<<< HEAD
                            if (
                                self.solution == "meraki"
                                and data.get("no_data_source")
                                and data.get("no_resource")
                            ):
                                # Skip endpoints not used in resources -
                                # they use the parent ID as the ID attribute,
                                # which leaves no way to determine the ID attribute name (id_name).
=======
                            if data.get("no_resource") is not None and data.get(
                                "no_resource"
                            ):
>>>>>>> 054d2169
                                continue
                            if "rest_endpoint" in data or "get_rest_endpoint" in data:
                                # exception for SDWAN localized_policy,cli_device_template,centralized_policy,security_policy
                                if file.split(".yaml")[0] in [
                                    "localized_policy",
                                    "cli_device_template",
                                    "centralized_policy",
                                    "security_policy",
                                ]:
                                    endpoint = data["rest_endpoint"]
                                else:
                                    endpoint = (
                                        data.get("get_rest_endpoint")
                                        if data.get("get_rest_endpoint") is not None
                                        else data["rest_endpoint"]
                                    )
                                self.logger.info(
                                    "Found rest_endpoint: %s in file: %s",
                                    endpoint,
                                    file,
                                )
                                entry = {
                                    "name": file.split(".yaml")[0],
                                }
                                # for SDWAN feature_device_templates
                                if file.split(".yaml")[0] == "feature_device_template":
                                    entry["endpoint"] = "/template/device/object/%i"
                                else:
                                    entry["endpoint"] = endpoint
                                if self.solution == "meraki":
                                    id_name = self.get_id_attr_name(data)
                                    if id_name is not None:
                                        entry["id_name"] = id_name
                                endpoints_list.append(entry)

                    # for SDWAN feature_templates
                    if root.endswith("feature_templates"):
                        self.logger.debug("Found feature_templates directory")
                        endpoints.append("/template/feature/object/%i")
                        endpoints_list.append(
                            {
                                "name": "feature_templates",
                                "endpoint": "/template/feature/object/%i",
                            }
                        )
                        break

        if self.solution == "meraki":
            # Endpoints like /networks/%v/wireless/settings are rooted at /networks,
            # but there is no provider resource with a /networks endpoint
            # (the endpoint for fetching networks is /organizations/%v/networks instead),
            # so parent_children() skips the whole tree.
            # Add the (non-working) endpoint manually to prevent that.
            endpoints_list.append(
                {
                    "name": "network",
                    "endpoint": "/networks",
                }
            )

        # Adjust endpoints with potential parent-children relationships
        endpoints_list = self.parent_children(endpoints_list)

<<<<<<< HEAD
        if self.solution == "meraki":
            # Meraki API has 2 special-case roots: /networks and /devices.
            # They are listed via /organizations/%v/{networks,devices},
            # but the individual resources and their children are fetched
            # using URIs rooted at them (e.g. /networks/%v, /networks/%v/switch/stacks).
            self.move_meraki_root_to_child(
                endpoints_list, "/networks", "/organizations"
            )
            self.move_meraki_root_to_child(endpoints_list, "/devices", "/organizations")

        # Save endpoints to a YAML file
        self._save_to_yaml(endpoints_list)

        self._delete_repo()

    def get_id_attr_name(self, provider_definition: dict) -> str | None:
        id_name = provider_definition.get("id_name")
        if id_name is not None:
            return id_name

        try:
            return next(
                # Fallback to tf_name for Meraki appliance_firewalled_service.
                # TODO Convert tf_name to camelCase to handle any future cases.
                attr.get("model_name", attr.get("tf_name"))
                for attr in provider_definition.get("attributes", [])
                if attr.get("id")
            )
        except StopIteration:
            return None

    def parent_children(self, endpoints_list):
=======
        self._delete_repo()

        return endpoints_list

    def parent_children(
        self, endpoints_list: list[dict[str, str]]
    ) -> list[dict[str, Any]]:
>>>>>>> 054d2169
        """
        Adjusts the endpoints_list list to include parent-child relationships
        for endpoints containing `%v` and `%s`. It separates the endpoints into parent and
        child entries, modifying the YAML output structure to reflect this hierarchy.

        Args:
            endpoints_list (list): List of endpoint dictionaries containing name and endpoint keys.

        Returns:
            list: The modified list of endpoint dictionaries with parent-child relationships.
        """
        self.logger.info("Adjusting endpoints for parent-child relationships")
        modified_endpoints = []

        # Dictionary to hold parents and their children based on paths
        parent_map: dict[str, Any] = {}

        # Function to split endpoint and register it in the hierarchy
<<<<<<< HEAD
        def register_endpoint(parts, entry):
=======
        def register_endpoint(parts: list[str], name: str) -> None:
>>>>>>> 054d2169
            current_level = parent_map
            base_endpoint = parts[0]

            # Register base endpoint
            if base_endpoint not in current_level:
                current_level[base_endpoint] = {"entries": [], "children": {}}
            current_level = current_level[base_endpoint]

            # Process each subsequent segment
            for part in parts[1:]:
                if part not in current_level["children"]:
                    current_level["children"][part] = {"entries": [], "children": {}}
                current_level = current_level["children"][part]

            # Add the name to the list of names for this segment
            # This is to handle a case where there are two endpoint_data
            # with different name but same endpoint url
<<<<<<< HEAD
            if entry["name"] not in [
                entry["name"] for entry in current_level["entries"]
            ]:
                current_level["entries"].append(entry)
=======
            if "names" not in current_level:
                current_level["names"] = []
            if (
                isinstance(current_level["names"], list)
                and name not in current_level["names"]
            ):
                current_level["names"].append(name)
>>>>>>> 054d2169

        # Process each endpoint
        for endpoint_data in endpoints_list:
            entry = endpoint_data.copy()
            endpoint = entry["endpoint"]
            del entry["endpoint"]

            # Split the endpoint by placeholders and slashes
            parts = []
            remaining = endpoint
            while remaining:
                if "%v" in remaining or "%s" in remaining:
                    pre, _, post = remaining.partition(
                        "%v" if "%v" in remaining else "%s"
                    )
                    parts.append(pre.rstrip("/"))
                    remaining = post
                else:
                    parts.append(
                        remaining.rstrip(
                            "/"
                            if "%v" in endpoint
                            or "%s" in endpoint
                            or "/v1/feature-profile/" in endpoint
                            else ""
                        )
                    )
                    break

            # Register the endpoint in the hierarchy
            register_endpoint(parts, entry)

        # Convert the hierarchical map to a list format
        def build_hierarchy(node: dict[str, Any]) -> list[dict[str, Any]]:
            """
            Recursively build the YAML structure from the hierarchical dictionary.
            """
            output = []
            for part, content in node.items():
                # Add each entry associated with this endpoint
                for entry in content["entries"]:
                    entry["endpoint"] = part
                    if content["children"]:
                        entry["children"] = build_hierarchy(content["children"])
                    output.append(entry)
            return output

        # Build the final list from the parent_map
        modified_endpoints = build_hierarchy(parent_map)

        return modified_endpoints

<<<<<<< HEAD
    def find_first_endpoint(self, endpoints_list, endpoint):
        _, found_endpoint = self.find_first_endpoint_with_index(
            endpoints_list, endpoint
        )
        return found_endpoint

    def pop_first_endpoint(self, endpoints_list, endpoint):
        index, found_endpoint = self.find_first_endpoint_with_index(
            endpoints_list, endpoint
        )
        del endpoints_list[index]
        return found_endpoint

    def find_first_endpoint_with_index(
        self, endpoints_list, endpoint
    ) -> tuple[int, dict]:
        try:
            return next(
                (i, entry)
                for i, entry in enumerate(endpoints_list)
                if entry["endpoint"] == endpoint
            )
        except StopIteration:
            raise Exception(f"Failed to find endpoint '{endpoint}'")

    def move_meraki_root_to_child(
        self, endpoints_list, root_endpoint, new_parent_endpoint
    ):
        """
        Move root_endpoint to be new_parent_endpoint's child
        (replace the same child endpoint if it exists).
        Mark it to make the Meraki client know it's a special-case root
        (listed via /new_parent/%v/root, but children are listed via /root/%v/child).
        """

        root = self.pop_first_endpoint(endpoints_list, root_endpoint)
        new_parent = self.find_first_endpoint(endpoints_list, new_parent_endpoint)
        try:
            target = self.find_first_endpoint(new_parent["children"], root_endpoint)
            target["children"] = root["children"]
            if root.get("id_name") is not None:
                target["id_name"] = root["id_name"]
        except Exception:
            new_parent["children"].append(root)
            target = root

        # Tell the client to use /new_parent/%v/root to list 'root's,
        # but use /root/%v/child to fetch its children.
        target["root"] = True

    def _delete_repo(self):
=======
    def _delete_repo(self) -> None:
>>>>>>> 054d2169
        """
        This private method is responsible for deleting the cloned GitHub repository
        from the local machine. It's called after the necessary data has been extracted
        from the repository.

        This method does not return any value.
        """
        # Check if the directory exists
        if Path(self.clone_dir).exists():
            # Delete the directory and its contents
            shutil.rmtree(self.clone_dir)
        self.logger.info("Deleted repository")<|MERGE_RESOLUTION|>--- conflicted
+++ resolved
@@ -116,20 +116,12 @@
                             data = self.yaml.load(f)
                             if data.get("no_read") is not None and data.get("no_read"):
                                 continue
-<<<<<<< HEAD
-                            if (
-                                self.solution == "meraki"
-                                and data.get("no_data_source")
-                                and data.get("no_resource")
-                            ):
-                                # Skip endpoints not used in resources -
-                                # they use the parent ID as the ID attribute,
-                                # which leaves no way to determine the ID attribute name (id_name).
-=======
                             if data.get("no_resource") is not None and data.get(
                                 "no_resource"
                             ):
->>>>>>> 054d2169
+                                continue
+                            if self.solution == "meraki" and data.get("no_data_source"):
+                                # Skip write-only endpoints.
                                 continue
                             if "rest_endpoint" in data or "get_rest_endpoint" in data:
                                 # exception for SDWAN localized_policy,cli_device_template,centralized_policy,security_policy
@@ -193,7 +185,6 @@
         # Adjust endpoints with potential parent-children relationships
         endpoints_list = self.parent_children(endpoints_list)
 
-<<<<<<< HEAD
         if self.solution == "meraki":
             # Meraki API has 2 special-case roots: /networks and /devices.
             # They are listed via /organizations/%v/{networks,devices},
@@ -204,18 +195,17 @@
             )
             self.move_meraki_root_to_child(endpoints_list, "/devices", "/organizations")
 
-        # Save endpoints to a YAML file
-        self._save_to_yaml(endpoints_list)
-
         self._delete_repo()
 
-    def get_id_attr_name(self, provider_definition: dict) -> str | None:
+        return endpoints_list
+
+    def get_id_attr_name(self, provider_definition: dict[str, Any]) -> str | None:
         id_name = provider_definition.get("id_name")
-        if id_name is not None:
+        if isinstance(id_name, str):
             return id_name
 
         try:
-            return next(
+            id_name = next(
                 # Fallback to tf_name for Meraki appliance_firewalled_service.
                 # TODO Convert tf_name to camelCase to handle any future cases.
                 attr.get("model_name", attr.get("tf_name"))
@@ -225,16 +215,11 @@
         except StopIteration:
             return None
 
-    def parent_children(self, endpoints_list):
-=======
-        self._delete_repo()
-
-        return endpoints_list
+        return id_name if isinstance(id_name, str) else None
 
     def parent_children(
         self, endpoints_list: list[dict[str, str]]
     ) -> list[dict[str, Any]]:
->>>>>>> 054d2169
         """
         Adjusts the endpoints_list list to include parent-child relationships
         for endpoints containing `%v` and `%s`. It separates the endpoints into parent and
@@ -253,11 +238,7 @@
         parent_map: dict[str, Any] = {}
 
         # Function to split endpoint and register it in the hierarchy
-<<<<<<< HEAD
-        def register_endpoint(parts, entry):
-=======
-        def register_endpoint(parts: list[str], name: str) -> None:
->>>>>>> 054d2169
+        def register_endpoint(parts: list[str], entry: dict[str, str]) -> None:
             current_level = parent_map
             base_endpoint = parts[0]
 
@@ -275,20 +256,15 @@
             # Add the name to the list of names for this segment
             # This is to handle a case where there are two endpoint_data
             # with different name but same endpoint url
-<<<<<<< HEAD
-            if entry["name"] not in [
-                entry["name"] for entry in current_level["entries"]
-            ]:
+            if "entries" not in current_level:
+                current_level["entries"] = []
+            current_level_names = []
+            if isinstance(current_level["entries"], list):
+                current_level_names = [
+                    entry["name"] for entry in current_level["entries"]
+                ]
+            if entry["name"] not in current_level_names:
                 current_level["entries"].append(entry)
-=======
-            if "names" not in current_level:
-                current_level["names"] = []
-            if (
-                isinstance(current_level["names"], list)
-                and name not in current_level["names"]
-            ):
-                current_level["names"].append(name)
->>>>>>> 054d2169
 
         # Process each endpoint
         for endpoint_data in endpoints_list:
@@ -341,14 +317,17 @@
 
         return modified_endpoints
 
-<<<<<<< HEAD
-    def find_first_endpoint(self, endpoints_list, endpoint):
+    def find_first_endpoint(
+        self, endpoints_list: list[dict[str, Any]], endpoint: str
+    ) -> dict[str, Any]:
         _, found_endpoint = self.find_first_endpoint_with_index(
             endpoints_list, endpoint
         )
         return found_endpoint
 
-    def pop_first_endpoint(self, endpoints_list, endpoint):
+    def pop_first_endpoint(
+        self, endpoints_list: list[dict[str, Any]], endpoint: str
+    ) -> dict[str, Any]:
         index, found_endpoint = self.find_first_endpoint_with_index(
             endpoints_list, endpoint
         )
@@ -356,20 +335,23 @@
         return found_endpoint
 
     def find_first_endpoint_with_index(
-        self, endpoints_list, endpoint
-    ) -> tuple[int, dict]:
+        self, endpoints_list: list[dict[str, Any]], endpoint: str
+    ) -> tuple[int, dict[str, Any]]:
         try:
             return next(
                 (i, entry)
                 for i, entry in enumerate(endpoints_list)
                 if entry["endpoint"] == endpoint
             )
-        except StopIteration:
-            raise Exception(f"Failed to find endpoint '{endpoint}'")
+        except StopIteration as e:
+            raise Exception(f"Failed to find endpoint '{endpoint}'") from e
 
     def move_meraki_root_to_child(
-        self, endpoints_list, root_endpoint, new_parent_endpoint
-    ):
+        self,
+        endpoints_list: list[dict[str, Any]],
+        root_endpoint: str,
+        new_parent_endpoint: str,
+    ) -> None:
         """
         Move root_endpoint to be new_parent_endpoint's child
         (replace the same child endpoint if it exists).
@@ -392,10 +374,7 @@
         # but use /root/%v/child to fetch its children.
         target["root"] = True
 
-    def _delete_repo(self):
-=======
     def _delete_repo(self) -> None:
->>>>>>> 054d2169
         """
         This private method is responsible for deleting the cloned GitHub repository
         from the local machine. It's called after the necessary data has been extracted
